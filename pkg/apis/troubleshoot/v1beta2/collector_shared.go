--- conflicted
+++ resolved
@@ -60,14 +60,9 @@
 	Timeout         string            `json:"timeout,omitempty" yaml:"timeout,omitempty"`
 	ImagePullPolicy string            `json:"imagePullPolicy,omitempty" yaml:"imagePullPolicy,omitempty"`
 	ImagePullSecret *ImagePullSecrets `json:"imagePullSecret,omitempty" yaml:"imagePullSecret,omitempty"`
-<<<<<<< HEAD
-    HostNetwork     bool              `json:"hostNetwork,omitempty" yaml:"hostNetwork,omitempty"`
-    HostPID         bool              `json:"hostPID,omitempty" yaml:"hostPID,omitempty"`
-=======
 	NodeSelector    map[string]string `json:"nodeSelector,omitempty" yaml:"nodeSelector,omitempty"`
 	HostNetwork     bool              `json:"hostNetwork,omitempty" yaml:"hostNetwork,omitempty"`
 	HostPID         bool              `json:"hostPID,omitempty" yaml:"hostPID,omitempty"`
->>>>>>> bd7eaf78
 }
 
 type ImagePullSecrets struct {
