--- conflicted
+++ resolved
@@ -20,13 +20,13 @@
 	"context"
 
 	troubleshootv1beta1 "github.com/replicatedhq/troubleshoot/pkg/apis/troubleshoot/v1beta1"
-	// troubleshootclientv1beta1 "github.com/replicatedhq/troubleshoot/pkg/client/troubleshootclientset/typed/troubleshoot/v1beta1"
+	troubleshootclientv1beta1 "github.com/replicatedhq/troubleshoot/pkg/client/troubleshootclientset/typed/troubleshoot/v1beta1"
 	// corev1 "k8s.io/api/core/v1"
 	kuberneteserrors "k8s.io/apimachinery/pkg/api/errors"
-	// metav1 "k8s.io/apimachinery/pkg/apis/meta/v1"
+	metav1 "k8s.io/apimachinery/pkg/apis/meta/v1"
 	"k8s.io/apimachinery/pkg/runtime"
 	"sigs.k8s.io/controller-runtime/pkg/client"
-	// "sigs.k8s.io/controller-runtime/pkg/client/config"
+	"sigs.k8s.io/controller-runtime/pkg/client/config"
 	"sigs.k8s.io/controller-runtime/pkg/controller"
 	"sigs.k8s.io/controller-runtime/pkg/handler"
 	"sigs.k8s.io/controller-runtime/pkg/manager"
@@ -104,90 +104,25 @@
 		return reconcile.Result{}, err
 	}
 
-	// namespace := instance.Namespace
-	// if instance.Spec.Collector.Namespace != "" {
-	// 	namespace = instance.Spec.Collector.Namespace
-	// }
+	namespace := instance.Namespace
+	if instance.Spec.Collector.Namespace != "" {
+		namespace = instance.Spec.Collector.Namespace
+	}
 
-	// collectorSpec, err := r.getCollectorSpec(namespace, instance.Spec.Collector.Name)
-	// if err != nil {
-	// 	return reconcile.Result{}, err
-	// }
+	collectorSpec, err := r.getCollectorSpec(namespace, instance.Spec.Collector.Name)
+	if err != nil {
+		return reconcile.Result{}, err
+	}
 
-<<<<<<< HEAD
-	// for _, collector := range collectorSpec.Spec {
-	// 	if err := r.reconileOneCollectorJob(instance, collector); err != nil {
-	// 		return reconcile.Result{}, nil
-	// 	}
-	// }
-=======
 	for _, collector := range collectorSpec.Spec {
 		if err := r.reconileOneCollectorJob(instance, collector); err != nil {
 			return reconcile.Result{}, nil
 		}
 	}
->>>>>>> d711b515
 
 	return reconcile.Result{}, nil
 }
 
-<<<<<<< HEAD
-// func (r *ReconcileCollectorJob) getCollectorSpec(namespace string, name string) (*troubleshootv1beta1.Collector, error) {
-// 	cfg, err := config.GetConfig()
-// 	if err != nil {
-// 		return nil, err
-// 	}
-
-// 	troubleshootClient, err := troubleshootclientv1beta1.NewForConfig(cfg)
-// 	if err != nil {
-// 		return nil, err
-// 	}
-
-// 	collector, err := troubleshootClient.Collectors(namespace).Get(name, metav1.GetOptions{})
-// 	if err != nil {
-// 		if kuberneteserrors.IsNotFound(err) {
-// 			return nil, nil
-// 		}
-
-// 		return nil, err
-// 	}
-
-// 	return collector, nil
-// }
-
-// func (r *ReconcileCollectorJob) reconileOneCollectorJob(instance *troubleshootv1beta1.CollectorJob, collect *troubleshootv1beta1.Collect) error {
-// 	// if contains(instance.Status.Successful, idForCollector(collect)) {
-// 	// 	return nil
-// 	// }
-// 	// if contains(instance.Status.Failed, idForCollector(collect)) {
-// 	// 	return nil
-// 	// }
-
-// 	// // if it's running already...
-// 	// if contains(instance.Status.Running, idForCollector(collect)) {
-// 	// 	return nil
-// 	// }
-
-// 	return nil
-// }
-
-// func idForCollector(collector *troubleshootv1beta1.Collect) string {
-// 	if collector.ClusterInfo != nil {
-// 		return "cluster-info"
-// 	}
-
-// 	return ""
-// }
-
-// func contains(s []string, e string) bool {
-// 	for _, a := range s {
-// 		if a == e {
-// 			return true
-// 		}
-// 	}
-// 	return false
-// }
-=======
 func (r *ReconcileCollectorJob) getCollectorSpec(namespace string, name string) (*troubleshootv1beta1.Collector, error) {
 	cfg, err := config.GetConfig()
 	if err != nil {
@@ -242,5 +177,4 @@
 		}
 	}
 	return false
-}
->>>>>>> d711b515
+}